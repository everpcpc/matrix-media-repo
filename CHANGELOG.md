--- conflicted
+++ resolved
@@ -7,7 +7,6 @@
 
 ## [Unreleased]
 
-<<<<<<< HEAD
 ### Security advisories
 
 This release includes a fix for [CVE-TBD](https://github.com/turt2live/matrix-media-repo/security/advisories/GHSA-j889-h476-hh9h).
@@ -15,18 +14,17 @@
 Server administrators are recommended to upgrade as soon as possible. This issue is considered to be exploited in the wild
 due to some deployments being affected unexpectedly.
 
+### Added
+
+* Added support for structured logging (JSON).
+
+### Changed
+
+* Turned color-coded logs off by default. This can be changed in the config.
+
 ### Fixed
 
 * Fixed memory exhaustion when thumbnailing maliciously crafted images.
-=======
-### Added
-
-* Added support for structured logging (JSON).
-
-### Changed
-
-* Turned color-coded logs off by default. This can be changed in the config.
->>>>>>> d45d8b1f
 
 ## [1.2.6] - March 25th, 2021
 
